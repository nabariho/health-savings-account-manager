--- conflicted
+++ resolved
@@ -1,45 +1,10 @@
-<<<<<<< HEAD
-# Environment variables
-.env
-.env.local
-.env.development.local
-.env.test.local
-.env.production.local
-
 # Dependencies
 node_modules/
-*/node_modules/
-**/node_modules/
-
-# Build outputs
-dist/
-build/
-*/dist/
-*/build/
-
-# Cache directories
-.cache/
-.parcel-cache/
-.npm/
-.yarn/cache/
-.pnpm-store/
-
-# Logs
-logs/
-*.log
-=======
-# Dependencies
-node_modules/
->>>>>>> 2310ba47
 npm-debug.log*
 yarn-debug.log*
 yarn-error.log*
 pnpm-debug.log*
 
-<<<<<<< HEAD
-# Runtime data
-pids/
-=======
 # Production builds
 /build
 /dist
@@ -50,22 +15,10 @@
 
 # Runtime data
 pids
->>>>>>> 2310ba47
 *.pid
 *.seed
 *.pid.lock
 
-<<<<<<< HEAD
-# Coverage directory used by tools like istanbul
-coverage/
-*.lcov
-.nyc_output/
-
-# ESLint cache
-.eslintcache
-
-# IDE/Editor files
-=======
 # Environment variables
 .env
 .env.local
@@ -74,7 +27,6 @@
 .env.production.local
 
 # IDE files
->>>>>>> 2310ba47
 .vscode/
 .idea/
 *.swp
@@ -90,8 +42,6 @@
 ehthumbs.db
 Thumbs.db
 
-<<<<<<< HEAD
-=======
 # Logs
 logs
 *.log
@@ -152,7 +102,6 @@
 # DynamoDB Local files
 .dynamodb/
 
->>>>>>> 2310ba47
 # Python
 __pycache__/
 *.py[cod]
@@ -163,48 +112,13 @@
 venv/
 .venv/
 ENV/
-<<<<<<< HEAD
-env.bak/
-venv.bak/
-.pytest_cache/
-.coverage
-coverage.xml
-htmlcov/
-
-# Database
-*.db
-*.sqlite
-*.sqlite3
 
 # Temporary files
-tmp/
-temp/
-=======
-
-# Temporary files
->>>>>>> 2310ba47
 *.tmp
 *.temp
 
 # Docker
 .docker/
-<<<<<<< HEAD
-docker-compose.override.yml
-
-# Application specific
-backend/logs/
-backend/uploads/
-backend/data/
-frontend/dist/
-redis-data/
-postgres-data/
-
-# TypeScript
-*.tsbuildinfo
-
-# Husky
-.husky/_/
-=======
 
 # MacOS
 .AppleDouble
@@ -219,5 +133,4 @@
 .fuse_hidden*
 .directory
 .Trash-*
-.nfs*
->>>>>>> 2310ba47
+.nfs*